package websocket

import (
	"github.com/gorilla/mux"
	"github.com/gorilla/websocket"
	"github.com/portainer/agent"
	"github.com/portainer/agent/http/security"
	"github.com/portainer/agent/kubernetes"
	httperror "github.com/portainer/libhttp/error"
)

type (
	// Handler represents an HTTP API handler for proxying requests to a web socket.
	Handler struct {
		*mux.Router
		clusterService     agent.ClusterService
		connectionUpgrader websocket.Upgrader
<<<<<<< HEAD
		agentTags          map[string]string
		kubeClient         *kubernetes.KubeClient
=======
		agentTags          *agent.InfoTags
>>>>>>> 89a038f2
	}

	execStartOperationPayload struct {
		Tty    bool
		Detach bool
	}
)

// NewHandler returns a new instance of Handler.
<<<<<<< HEAD
func NewHandler(clusterService agent.ClusterService, agentTags map[string]string, notaryService *security.NotaryService, kubeClient *kubernetes.KubeClient) *Handler {
=======
func NewHandler(clusterService agent.ClusterService, agentTags *agent.InfoTags, notaryService *security.NotaryService) *Handler {
>>>>>>> 89a038f2
	h := &Handler{
		Router:             mux.NewRouter(),
		connectionUpgrader: websocket.Upgrader{},
		clusterService:     clusterService,
		agentTags:          agentTags,
		kubeClient:         kubeClient,
	}

	h.Handle("/websocket/attach", notaryService.DigitalSignatureVerification(httperror.LoggerHandler(h.websocketAttach)))
	h.Handle("/websocket/exec", notaryService.DigitalSignatureVerification(httperror.LoggerHandler(h.websocketExec)))
	h.Handle("/websocket/pod", notaryService.DigitalSignatureVerification(httperror.LoggerHandler(h.websocketPodExec)))
	return h
}<|MERGE_RESOLUTION|>--- conflicted
+++ resolved
@@ -15,12 +15,8 @@
 		*mux.Router
 		clusterService     agent.ClusterService
 		connectionUpgrader websocket.Upgrader
-<<<<<<< HEAD
-		agentTags          map[string]string
+		agentTags          *agent.InfoTags
 		kubeClient         *kubernetes.KubeClient
-=======
-		agentTags          *agent.InfoTags
->>>>>>> 89a038f2
 	}
 
 	execStartOperationPayload struct {
@@ -30,11 +26,7 @@
 )
 
 // NewHandler returns a new instance of Handler.
-<<<<<<< HEAD
-func NewHandler(clusterService agent.ClusterService, agentTags map[string]string, notaryService *security.NotaryService, kubeClient *kubernetes.KubeClient) *Handler {
-=======
-func NewHandler(clusterService agent.ClusterService, agentTags *agent.InfoTags, notaryService *security.NotaryService) *Handler {
->>>>>>> 89a038f2
+func NewHandler(clusterService agent.ClusterService, agentTags *agent.InfoTags, notaryService *security.NotaryService, kubeClient *kubernetes.KubeClient) *Handler {
 	h := &Handler{
 		Router:             mux.NewRouter(),
 		connectionUpgrader: websocket.Upgrader{},
