package http

import (
	"context"
	"crypto/tls"
	"errors"
	"log"
	"net/http"
	"time"

	httpError "github.com/portainer/libhttp/error"

	"github.com/portainer/agent"
	"github.com/portainer/agent/edge"
	"github.com/portainer/agent/exec"
	"github.com/portainer/agent/http/handler"
	"github.com/portainer/agent/kubernetes"
)

// APIServer is the web server exposing the API of an agent.
type APIServer struct {
	addr               string
	port               string
	systemService      agent.SystemService
	clusterService     agent.ClusterService
	signatureService   agent.DigitalSignatureService
	edgeManager        *edge.Manager
	agentTags          *agent.RuntimeConfiguration
	agentOptions       *agent.Options
	kubeClient         *kubernetes.KubeClient
	kubernetesDeployer *exec.KubernetesDeployer
	containerPlatform  agent.ContainerPlatform
	nomadConfig        agent.NomadConfig
}

// APIServerConfig represents a server configuration
// used to create a new API server
type APIServerConfig struct {
	Addr                 string
	Port                 string
	SystemService        agent.SystemService
	ClusterService       agent.ClusterService
	SignatureService     agent.DigitalSignatureService
	EdgeManager          *edge.Manager
	KubeClient           *kubernetes.KubeClient
	KubernetesDeployer   *exec.KubernetesDeployer
	RuntimeConfiguration *agent.RuntimeConfiguration
	AgentOptions         *agent.Options
	ContainerPlatform    agent.ContainerPlatform
	NomadConfig          agent.NomadConfig
}

// NewAPIServer returns a pointer to a APIServer.
func NewAPIServer(config *APIServerConfig) *APIServer {
	return &APIServer{
		addr:               config.Addr,
		port:               config.Port,
		systemService:      config.SystemService,
		clusterService:     config.ClusterService,
		signatureService:   config.SignatureService,
		edgeManager:        config.EdgeManager,
		agentTags:          config.RuntimeConfiguration,
		agentOptions:       config.AgentOptions,
		kubeClient:         config.KubeClient,
		kubernetesDeployer: config.KubernetesDeployer,
		containerPlatform:  config.ContainerPlatform,
		nomadConfig:        config.NomadConfig,
	}
}

// Start starts a new web server by listening on the specified listenAddr.
func (server *APIServer) Start(edgeMode bool) error {
	config := &handler.Config{
		SystemService:        server.systemService,
		ClusterService:       server.clusterService,
		SignatureService:     server.signatureService,
		RuntimeConfiguration: server.agentTags,
		EdgeManager:          server.edgeManager,
		KubeClient:           server.kubeClient,
		KubernetesDeployer:   server.kubernetesDeployer,
		Secured:              !edgeMode,
		ContainerPlatform:    server.containerPlatform,
		NomadConfig:          server.nomadConfig,
	}

	httpHandler := handler.NewHandler(config)
	listenAddr := server.addr + ":" + server.port

	log.Printf("[INFO] [http] [server_addr: %s] [server_port: %s] [secured: %t] [api_version: %s] [message: Starting Agent API server]", server.addr, server.port, config.Secured, agent.Version)

<<<<<<< HEAD
=======
	httpServer := &http.Server{
		Addr:         listenAddr,
		Handler:      h,
		ReadTimeout:  120 * time.Second,
		WriteTimeout: 30 * time.Minute,
	}

	return httpServer.ListenAndServe()
}

// Start starts a new web server by listening on the specified listenAddr.
func (server *APIServer) StartSecured(edgeMode bool) error {
	config := &handler.Config{
		SystemService:        server.systemService,
		ClusterService:       server.clusterService,
		SignatureService:     server.signatureService,
		RuntimeConfiguration: server.agentTags,
		EdgeManager:          server.edgeManager,
		KubeClient:           server.kubeClient,
		KubernetesDeployer:   server.kubernetesDeployer,
		Secured:              true,
		ContainerPlatform:    server.containerPlatform,
		NomadConfig:          server.nomadConfig,
	}

	var h http.Handler = handler.NewHandler(config)
	listenAddr := server.addr + ":" + server.port

>>>>>>> f3a5a180
	if edgeMode {
		httpServer := &http.Server{
			Addr:         listenAddr,
			Handler:      server.edgeHandler(httpHandler),
			ReadTimeout:  120 * time.Second,
			WriteTimeout: 30 * time.Minute,
		}
		return httpServer.ListenAndServe()
	}

	tlsConfig := &tls.Config{
		MinVersion: tls.VersionTLS13,
	}

	httpServer := &http.Server{
		Addr:         listenAddr,
		Handler:      httpHandler,
		TLSConfig:    tlsConfig,
		ReadTimeout:  120 * time.Second,
		WriteTimeout: 30 * time.Minute,
	}

	go func() {
		securityShutdown := server.agentOptions.AgentSecurityShutdown
		time.Sleep(securityShutdown)

		if !server.signatureService.IsAssociated() {
			log.Printf("[INFO] [http] [message: Shutting down API server as no client was associated after %s, keeping alive to prevent restart by docker/kubernetes]", securityShutdown)

			err := httpServer.Shutdown(context.Background())
			if err != nil {
				log.Fatalf("[ERROR] [http] [message: failed shutting down server] [error: %s]", err)
			}

		}
	}()

	return httpServer.ListenAndServeTLS(agent.TLSCertPath, agent.TLSKeyPath)
}

func (server *APIServer) edgeHandler(next http.Handler) http.Handler {
	return http.HandlerFunc(func(w http.ResponseWriter, r *http.Request) {
		if !server.edgeManager.IsKeySet() {
			httpError.WriteError(w, http.StatusForbidden, "Unable to use the unsecured agent API without Edge key", errors.New("edge key not set"))
			return
		}

		server.edgeManager.ResetActivityTimer()

		next.ServeHTTP(w, r)
	})
}<|MERGE_RESOLUTION|>--- conflicted
+++ resolved
@@ -84,79 +84,43 @@
 	}
 
 	httpHandler := handler.NewHandler(config)
-	listenAddr := server.addr + ":" + server.port
-
-	log.Printf("[INFO] [http] [server_addr: %s] [server_port: %s] [secured: %t] [api_version: %s] [message: Starting Agent API server]", server.addr, server.port, config.Secured, agent.Version)
-
-<<<<<<< HEAD
-=======
 	httpServer := &http.Server{
-		Addr:         listenAddr,
-		Handler:      h,
+		Addr:         server.addr + ":" + server.port,
+		Handler:      httpHandler,
 		ReadTimeout:  120 * time.Second,
 		WriteTimeout: 30 * time.Minute,
 	}
 
-	return httpServer.ListenAndServe()
-}
+	log.Printf("[INFO] [http] [server_addr: %s] [server_port: %s] [secured: %t] [api_version: %s] [message: Starting Agent API server]", server.addr, server.port, config.Secured, agent.Version)
 
-// Start starts a new web server by listening on the specified listenAddr.
-func (server *APIServer) StartSecured(edgeMode bool) error {
-	config := &handler.Config{
-		SystemService:        server.systemService,
-		ClusterService:       server.clusterService,
-		SignatureService:     server.signatureService,
-		RuntimeConfiguration: server.agentTags,
-		EdgeManager:          server.edgeManager,
-		KubeClient:           server.kubeClient,
-		KubernetesDeployer:   server.kubernetesDeployer,
-		Secured:              true,
-		ContainerPlatform:    server.containerPlatform,
-		NomadConfig:          server.nomadConfig,
-	}
+	if edgeMode {
+		httpServer.Handler = server.edgeHandler(httpHandler)
 
-	var h http.Handler = handler.NewHandler(config)
-	listenAddr := server.addr + ":" + server.port
-
->>>>>>> f3a5a180
-	if edgeMode {
-		httpServer := &http.Server{
-			Addr:         listenAddr,
-			Handler:      server.edgeHandler(httpHandler),
-			ReadTimeout:  120 * time.Second,
-			WriteTimeout: 30 * time.Minute,
-		}
 		return httpServer.ListenAndServe()
 	}
 
-	tlsConfig := &tls.Config{
+	httpServer.TLSConfig = &tls.Config{
 		MinVersion: tls.VersionTLS13,
 	}
 
-	httpServer := &http.Server{
-		Addr:         listenAddr,
-		Handler:      httpHandler,
-		TLSConfig:    tlsConfig,
-		ReadTimeout:  120 * time.Second,
-		WriteTimeout: 30 * time.Minute,
+	go server.securityShutdown(httpServer)
+
+	return httpServer.ListenAndServeTLS(agent.TLSCertPath, agent.TLSKeyPath)
+}
+
+func (server *APIServer) securityShutdown(httpServer *http.Server) {
+	time.Sleep(server.agentOptions.AgentSecurityShutdown)
+
+	if server.signatureService.IsAssociated() {
+		return
 	}
 
-	go func() {
-		securityShutdown := server.agentOptions.AgentSecurityShutdown
-		time.Sleep(securityShutdown)
+	log.Printf("[INFO] [http] [message: Shutting down API server as no client was associated after %s, keeping alive to prevent restart by docker/kubernetes]", server.agentOptions.AgentSecurityShutdown)
 
-		if !server.signatureService.IsAssociated() {
-			log.Printf("[INFO] [http] [message: Shutting down API server as no client was associated after %s, keeping alive to prevent restart by docker/kubernetes]", securityShutdown)
-
-			err := httpServer.Shutdown(context.Background())
-			if err != nil {
-				log.Fatalf("[ERROR] [http] [message: failed shutting down server] [error: %s]", err)
-			}
-
-		}
-	}()
-
-	return httpServer.ListenAndServeTLS(agent.TLSCertPath, agent.TLSKeyPath)
+	err := httpServer.Shutdown(context.Background())
+	if err != nil {
+		log.Fatalf("[ERROR] [http] [message: failed shutting down server] [error: %s]", err)
+	}
 }
 
 func (server *APIServer) edgeHandler(next http.Handler) http.Handler {
