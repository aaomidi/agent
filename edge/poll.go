package edge

import (
	"encoding/base64"
	"encoding/json"
	"errors"
	"fmt"
	"log"
	"net/http"
	"strconv"
	"time"

	"github.com/portainer/agent"
	"github.com/portainer/agent/chisel"
	"github.com/portainer/agent/edge/scheduler"
	"github.com/portainer/agent/edge/stack"
	"github.com/portainer/libcrypto"
)

const tunnelActivityCheckInterval = 30 * time.Second

// PollService is used to poll a Portainer instance to retrieve the status associated to the Edge endpoint.
// It is responsible for managing the state of the reverse tunnel (open and closing after inactivity).
// It is also responsible for retrieving the data associated to Edge stacks and schedules.
type PollService struct {
	apiServerAddr           string
	pollIntervalInSeconds   float64
<<<<<<< HEAD
=======
	pollTicker              *time.Ticker
	insecurePoll            bool
>>>>>>> 0f652836
	inactivityTimeout       time.Duration
	edgeID                  string
	httpClient              *http.Client
	tunnelClient            agent.ReverseTunnelClient
	scheduleManager         agent.Scheduler
	lastActivity            time.Time
	updateLastActivity      chan struct{}
	startSignal             chan struct{}
	stopSignal              chan struct{}
	edgeStackManager        *stack.StackManager
	portainerURL            string
	endpointID              string
	tunnelServerAddr        string
	tunnelServerFingerprint string
	logsManager             *scheduler.LogsManager
	containerPlatform       agent.ContainerPlatform
}

type pollServiceConfig struct {
	APIServerAddr           string
	EdgeID                  string
	InactivityTimeout       string
	PollFrequency           string
	TunnelCapability        bool
	PortainerURL            string
	EndpointID              string
	TunnelServerAddr        string
	TunnelServerFingerprint string
	ContainerPlatform       agent.ContainerPlatform
}

<<<<<<< HEAD
// newPollService returns a pointer to a new instance of PollService
// if TunnelCapability is disabled, it will only poll for Edge stacks and schedule without managing reverse tunnels.
func newPollService(edgeStackManager *stack.StackManager, logsManager *scheduler.LogsManager, config *pollServiceConfig, httpClient *http.Client) (*PollService, error) {
=======
// newPollService returns a pointer to a new instance of PollService, and will start two loops in go routines.
// The first loop will poll the Portainer instance for the status of the associated endpoint and create a reverse tunnel
// if needed as well as manage schedules.
// The second loop will check for the last activity of the reverse tunnel and close the tunnel if it exceeds the tunnel
// inactivity duration.
// If TunneCapability is disabled, it will only poll for Edge stacks and schedule without managing reverse tunnels.
func newPollService(edgeStackManager *stack.StackManager, logsManager *scheduler.LogsManager, config *pollServiceConfig) (*PollService, error) {
>>>>>>> 0f652836
	pollFrequency, err := time.ParseDuration(config.PollFrequency)
	if err != nil {
		return nil, err
	}

	inactivityTimeout, err := time.ParseDuration(config.InactivityTimeout)
	if err != nil {
		return nil, err
	}

	pollService := &PollService{
		apiServerAddr:           config.APIServerAddr,
		edgeID:                  config.EdgeID,
		pollIntervalInSeconds:   pollFrequency.Seconds(),
<<<<<<< HEAD
=======
		pollTicker:              time.NewTicker(pollFrequency),
		insecurePoll:            config.InsecurePoll,
>>>>>>> 0f652836
		inactivityTimeout:       inactivityTimeout,
		scheduleManager:         scheduler.NewCronManager(),
		updateLastActivity:      make(chan struct{}),
		startSignal:             make(chan struct{}),
		stopSignal:              make(chan struct{}),
		edgeStackManager:        edgeStackManager,
		portainerURL:            config.PortainerURL,
		endpointID:              config.EndpointID,
		tunnelServerAddr:        config.TunnelServerAddr,
		tunnelServerFingerprint: config.TunnelServerFingerprint,
		logsManager:             logsManager,
		containerPlatform:       config.ContainerPlatform,
		httpClient:              httpClient,
	}

	if config.TunnelCapability {
		pollService.tunnelClient = chisel.NewClient()
	}

	go pollService.startStatusPollLoop()
	go pollService.startActivityMonitoringLoop()

	return pollService, nil
}

func (service *PollService) resetActivityTimer() {
	if service.tunnelClient != nil && service.tunnelClient.IsTunnelOpen() {
		service.updateLastActivity <- struct{}{}
	}
}

func (service *PollService) start() {
	service.startSignal <- struct{}{}
}

func (service *PollService) stop() {
	service.stopSignal <- struct{}{}
}

func (service *PollService) startStatusPollLoop() {
	var pollCh <-chan time.Time

	log.Printf("[DEBUG] [edge] [poll_interval_seconds: %f] [server_url: %s] [message: starting Portainer short-polling client]", service.pollIntervalInSeconds, service.portainerURL)

	for {
		select {
		case <-pollCh:
			err := service.poll()
			if err != nil {
				log.Printf("[ERROR] [edge] [message: an error occured during short poll] [error: %s]", err)
			}
		case <-service.startSignal:
			pollCh = service.pollTicker.C
		case <-service.stopSignal:
			log.Println("[DEBUG] [edge] [message: stopping Portainer short-polling client]")
			pollCh = nil
		}
	}
}

func (service *PollService) startActivityMonitoringLoop() {
	ticker := time.NewTicker(tunnelActivityCheckInterval)

	log.Printf("[DEBUG] [edge] [monitoring_interval_seconds: %f] [inactivity_timeout: %s] [message: starting activity monitoring loop]", tunnelActivityCheckInterval.Seconds(), service.inactivityTimeout.String())

	for {
		select {
		case <-ticker.C:
			if service.lastActivity.IsZero() {
				continue
			}

			elapsed := time.Since(service.lastActivity)
			log.Printf("[DEBUG] [edge] [tunnel_last_activity_seconds: %f] [message: tunnel activity monitoring]", elapsed.Seconds())

			if service.tunnelClient != nil && service.tunnelClient.IsTunnelOpen() && elapsed.Seconds() > service.inactivityTimeout.Seconds() {
				log.Printf("[INFO] [edge] [tunnel_last_activity_seconds: %f] [message: shutting down tunnel after inactivity period]", elapsed.Seconds())

				err := service.tunnelClient.CloseTunnel()
				if err != nil {
					log.Printf("[ERROR] [edge] [message: unable to shutdown tunnel] [error: %s]", err)
				}
			}
		case <-service.updateLastActivity:
			service.lastActivity = time.Now()
		}
	}
}

const clientDefaultPollTimeout = 5

type stackStatus struct {
	ID      int
	Version int
}

type pollStatusResponse struct {
	Status          string           `json:"status"`
	Port            int              `json:"port"`
	Schedules       []agent.Schedule `json:"schedules"`
	CheckinInterval float64          `json:"checkin"`
	Credentials     string           `json:"credentials"`
	Stacks          []stackStatus    `json:"stacks"`
}

func (service *PollService) poll() error {

	pollURL := fmt.Sprintf("%s/api/endpoints/%s/status", service.portainerURL, service.endpointID)
	req, err := http.NewRequest("GET", pollURL, nil)
	if err != nil {
		return err
	}

	req.Header.Set(agent.HTTPEdgeIdentifierHeaderName, service.edgeID)

	// When the header is not set to PlatformDocker Portainer assumes the platform to be kubernetes.
	// However, Portainer should handle podman agents the same way as docker agents.
	agentPlatformIdentifier := service.containerPlatform
	if service.containerPlatform == agent.PlatformPodman {
		agentPlatformIdentifier = agent.PlatformDocker
	}
	req.Header.Set(agent.HTTPResponseAgentPlatform, strconv.Itoa(int(agentPlatformIdentifier)))

	log.Printf("[DEBUG] [edge] [message: sending agent platform header] [header: %s]", strconv.Itoa(int(agentPlatformIdentifier)))

	resp, err := service.httpClient.Do(req)
	if err != nil {
		return err
	}
	defer resp.Body.Close()

	if resp.StatusCode != http.StatusOK {
		log.Printf("[DEBUG] [edge] [response_code: %d] [message: Poll request failure]", resp.StatusCode)
		return errors.New("short poll request failed")
	}

	var responseData pollStatusResponse
	err = json.NewDecoder(resp.Body).Decode(&responseData)
	if err != nil {
		return err
	}

	log.Printf("[DEBUG] [edge] [status: %s] [port: %d] [schedule_count: %d] [checkin_interval_seconds: %f]", responseData.Status, responseData.Port, len(responseData.Schedules), responseData.CheckinInterval)

	if service.tunnelClient != nil {
		if responseData.Status == "IDLE" && service.tunnelClient.IsTunnelOpen() {
			log.Printf("[DEBUG] [edge] [status: %s] [message: Idle status detected, shutting down tunnel]", responseData.Status)

			err := service.tunnelClient.CloseTunnel()
			if err != nil {
				log.Printf("[ERROR] [edge] [message: Unable to shutdown tunnel] [error: %s]", err)
			}
		}

		if responseData.Status == "REQUIRED" && !service.tunnelClient.IsTunnelOpen() {
			log.Println("[DEBUG] [edge] [message: Required status detected, creating reverse tunnel]")

			err := service.createTunnel(responseData.Credentials, responseData.Port)
			if err != nil {
				log.Printf("[ERROR] [edge] [message: Unable to create tunnel] [error: %s]", err)
				return err
			}
		}
	}

	err = service.scheduleManager.Schedule(responseData.Schedules)
	if err != nil {
		log.Printf("[ERROR] [edge] [message: an error occurred during schedule management] [err: %s]", err)
	}

	logsToCollect := []int{}
	for _, schedule := range responseData.Schedules {
		if schedule.CollectLogs {
			logsToCollect = append(logsToCollect, schedule.ID)
		}
	}

	service.logsManager.HandleReceivedLogsRequests(logsToCollect)

	if responseData.CheckinInterval != service.pollIntervalInSeconds {
		log.Printf("[DEBUG] [edge] [old_interval: %f] [new_interval: %f] [message: updating poll interval]", service.pollIntervalInSeconds, responseData.CheckinInterval)
		service.pollIntervalInSeconds = responseData.CheckinInterval
<<<<<<< HEAD
		service.httpClient.Timeout = time.Duration(responseData.CheckinInterval) * time.Second
		go service.restartStatusPollLoop()
=======
		service.createHTTPClient(responseData.CheckinInterval)
		service.pollTicker.Reset(time.Duration(service.pollIntervalInSeconds) * time.Second)
>>>>>>> 0f652836
	}

	if responseData.Stacks != nil {
		stacks := map[int]int{}
		for _, stack := range responseData.Stacks {
			stacks[stack.ID] = stack.Version
		}

		err := service.edgeStackManager.UpdateStacksStatus(stacks)
		if err != nil {
			log.Printf("[ERROR] [edge] [message: an error occurred during stack management] [error: %s]", err)
			return err
		}
	}

	return nil
}

func (service *PollService) createTunnel(encodedCredentials string, remotePort int) error {
	decodedCredentials, err := base64.RawStdEncoding.DecodeString(encodedCredentials)
	if err != nil {
		return err
	}

	credentials, err := libcrypto.Decrypt(decodedCredentials, []byte(service.edgeID))
	if err != nil {
		return err
	}

	tunnelConfig := agent.TunnelConfig{
		ServerAddr:       service.tunnelServerAddr,
		ServerFingerpint: service.tunnelServerFingerprint,
		Credentials:      string(credentials),
		RemotePort:       strconv.Itoa(remotePort),
		LocalAddr:        service.apiServerAddr,
	}

	err = service.tunnelClient.CreateTunnel(tunnelConfig)
	if err != nil {
		return err
	}

	service.resetActivityTimer()
	return nil
}<|MERGE_RESOLUTION|>--- conflicted
+++ resolved
@@ -25,11 +25,7 @@
 type PollService struct {
 	apiServerAddr           string
 	pollIntervalInSeconds   float64
-<<<<<<< HEAD
-=======
 	pollTicker              *time.Ticker
-	insecurePoll            bool
->>>>>>> 0f652836
 	inactivityTimeout       time.Duration
 	edgeID                  string
 	httpClient              *http.Client
@@ -61,19 +57,13 @@
 	ContainerPlatform       agent.ContainerPlatform
 }
 
-<<<<<<< HEAD
-// newPollService returns a pointer to a new instance of PollService
-// if TunnelCapability is disabled, it will only poll for Edge stacks and schedule without managing reverse tunnels.
-func newPollService(edgeStackManager *stack.StackManager, logsManager *scheduler.LogsManager, config *pollServiceConfig, httpClient *http.Client) (*PollService, error) {
-=======
 // newPollService returns a pointer to a new instance of PollService, and will start two loops in go routines.
 // The first loop will poll the Portainer instance for the status of the associated endpoint and create a reverse tunnel
 // if needed as well as manage schedules.
 // The second loop will check for the last activity of the reverse tunnel and close the tunnel if it exceeds the tunnel
 // inactivity duration.
-// If TunneCapability is disabled, it will only poll for Edge stacks and schedule without managing reverse tunnels.
-func newPollService(edgeStackManager *stack.StackManager, logsManager *scheduler.LogsManager, config *pollServiceConfig) (*PollService, error) {
->>>>>>> 0f652836
+// If TunnelCapability is disabled, it will only poll for Edge stacks and schedule without managing reverse tunnels.
+func newPollService(edgeStackManager *stack.StackManager, logsManager *scheduler.LogsManager, config *pollServiceConfig, httpClient *http.Client) (*PollService, error) {
 	pollFrequency, err := time.ParseDuration(config.PollFrequency)
 	if err != nil {
 		return nil, err
@@ -88,11 +78,7 @@
 		apiServerAddr:           config.APIServerAddr,
 		edgeID:                  config.EdgeID,
 		pollIntervalInSeconds:   pollFrequency.Seconds(),
-<<<<<<< HEAD
-=======
 		pollTicker:              time.NewTicker(pollFrequency),
-		insecurePoll:            config.InsecurePoll,
->>>>>>> 0f652836
 		inactivityTimeout:       inactivityTimeout,
 		scheduleManager:         scheduler.NewCronManager(),
 		updateLastActivity:      make(chan struct{}),
@@ -275,13 +261,8 @@
 	if responseData.CheckinInterval != service.pollIntervalInSeconds {
 		log.Printf("[DEBUG] [edge] [old_interval: %f] [new_interval: %f] [message: updating poll interval]", service.pollIntervalInSeconds, responseData.CheckinInterval)
 		service.pollIntervalInSeconds = responseData.CheckinInterval
-<<<<<<< HEAD
 		service.httpClient.Timeout = time.Duration(responseData.CheckinInterval) * time.Second
-		go service.restartStatusPollLoop()
-=======
-		service.createHTTPClient(responseData.CheckinInterval)
 		service.pollTicker.Reset(time.Duration(service.pollIntervalInSeconds) * time.Second)
->>>>>>> 0f652836
 	}
 
 	if responseData.Stacks != nil {
