--- conflicted
+++ resolved
@@ -14,22 +14,7 @@
 	jobsCh     chan []int
 }
 
-<<<<<<< HEAD
-type logStatus int
-
-const (
-	_ logStatus = iota
-	logPending
-	logSuccess
-	logFailed
-)
-
 func NewLogsManager(cli *client.PortainerClient) *LogsManager {
-=======
-func NewLogsManager(portainerURL, endpointID, edgeID string, insecurePoll bool) *LogsManager {
-	cli := client.NewPortainerClient(portainerURL, endpointID, edgeID, insecurePoll)
-
->>>>>>> 9d141777
 	return &LogsManager{
 		httpClient: cli,
 		jobsCh:     make(chan []int),
