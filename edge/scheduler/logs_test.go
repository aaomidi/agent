--- conflicted
+++ resolved
@@ -6,19 +6,15 @@
 
 	"github.com/portainer/agent"
 	"github.com/portainer/agent/edge/client"
+	portainer "github.com/portainer/portainer/api"
 )
 
 func TestDataRace(t *testing.T) {
 	cli := client.NewPortainerClient(
 		"portainerURL",
-<<<<<<< HEAD
-		"edgeID",
-		func() string { return "endpointID" },
-=======
-		1,
+		func() portainer.EndpointID { return 1 },
 		"edgeID",
 		false,
->>>>>>> e5f55bc6
 		agent.PlatformDocker,
 		&http.Client{},
 	)
