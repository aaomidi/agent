package stack

import (
	"context"
	"fmt"
	"log"
	"sync"
	"time"

	"github.com/portainer/agent"
	"github.com/portainer/agent/edge/client"
	"github.com/portainer/agent/exec"
	"github.com/portainer/agent/filesystem"
)

type edgeStackID int

type edgeStack struct {
	ID         edgeStackID
	Name       string
	Version    int
	FileFolder string
	FileName   string
	Status     edgeStackStatus
	Action     edgeStackAction
}

type edgeStackStatus int

const (
	_ edgeStackStatus = iota
	statusPending
	statusDone
	statusError
)

type edgeStackAction int

const (
	_ edgeStackAction = iota
	actionDeploy
	actionUpdate
	actionDelete
	actionIdle
)

type edgeStackStatusType int

const (
	_ edgeStackStatusType = iota
	edgeStackStatusOk
	edgeStackStatusError
	edgeStackStatusAcknowledged
)

type engineType int

const (
	// TODO: consider defining this in agent.go or re-use/enhance some of the existing constants
	// that are declared in agent.go
	_ engineType = iota
	EngineTypeDockerStandalone
	EngineTypeDockerSwarm
	EngineTypeKubernetes
)

// StackManager represents a service for managing Edge stacks
type StackManager struct {
	engineType      engineType
	stacks          map[edgeStackID]*edgeStack
	stopSignal      chan struct{}
	deployer        agent.Deployer
	isEnabled       bool
	portainerClient client.PortainerClient
	assetsPath      string
	mu              sync.Mutex
}

// NewStackManager returns a pointer to a new instance of StackManager
<<<<<<< HEAD
func NewStackManager(portainerURL, edgeID, assetsPath string, getEndpointIDFn func() string, insecurePoll bool) (*StackManager, error) {
	cli := client.NewPortainerClient(portainerURL, edgeID, getEndpointIDFn, insecurePoll)

	stackManager := &StackManager{
		stacks:     map[edgeStackID]*edgeStack{},
		stopSignal: nil,
		httpClient: cli,
		assetsPath: assetsPath,
=======
func NewStackManager(cli client.PortainerClient, assetsPath string) *StackManager {
	return &StackManager{
		stacks:          map[edgeStackID]*edgeStack{},
		stopSignal:      nil,
		portainerClient: cli,
		assetsPath:      assetsPath,
>>>>>>> ff8f0a96
	}
}

func (manager *StackManager) UpdateStacksStatus(pollResponseStacks map[int]int) error {
	if !manager.isEnabled {
		return nil
	}

	manager.mu.Lock()
	defer manager.mu.Unlock()

	for stackID, version := range pollResponseStacks {
		err := manager.processStack(stackID, version)
		if err != nil {
			return err
		}
	}

	manager.processRemovedStacks(pollResponseStacks)

	return nil
}

func (manager *StackManager) processStack(stackID int, version int) error {
	stack, processedStack := manager.stacks[edgeStackID(stackID)]
	if processedStack {
		if stack.Version == version {
			return nil // stack is unchanged
		}
		log.Printf("[DEBUG] [edge,stack] [stack_identifier: %d] [message: marking stack for update]", stackID)
		stack.Action = actionUpdate
		stack.Version = version
		stack.Status = statusPending
	} else {
		log.Printf("[DEBUG] [edge,stack] [stack_identifier: %d] [message: marking stack for deployment]", stackID)
		stack = &edgeStack{
			ID:      edgeStackID(stackID),
			Action:  actionDeploy,
			Status:  statusPending,
			Version: version,
		}
	}

	stackConfig, err := manager.portainerClient.GetEdgeStackConfig(int(stack.ID))
	if err != nil {
		return err
	}

	stack.Name = stackConfig.Name

	folder := fmt.Sprintf("%s/%d", agent.EdgeStackFilesPath, stackID)
	fileName := "docker-compose.yml"
	if manager.engineType == EngineTypeKubernetes {
		fileName = fmt.Sprintf("%s.yml", stack.Name)
	}

	err = filesystem.WriteFile(folder, fileName, []byte(stackConfig.FileContent), 0644)
	if err != nil {
		return err
	}

	stack.FileFolder = folder
	stack.FileName = fileName

	manager.stacks[stack.ID] = stack

	return manager.portainerClient.SetEdgeStackStatus(int(stack.ID), int(edgeStackStatusAcknowledged), "")
}

func (manager *StackManager) processRemovedStacks(pollResponseStacks map[int]int) {
	for stackID, stack := range manager.stacks {
		if _, ok := pollResponseStacks[int(stackID)]; !ok {
			log.Printf("[DEBUG] [edge,stack] [stack_identifier: %d] [message: marking stack for deletion]", stackID)
			stack.Action = actionDelete
			stack.Status = statusPending

			manager.stacks[stackID] = stack
		}
	}
}

func (manager *StackManager) Stop() error {
	if manager.stopSignal != nil {
		close(manager.stopSignal)
		manager.stopSignal = nil
		manager.isEnabled = false
	}

	return nil
}

func (manager *StackManager) Start() error {
	if manager.stopSignal != nil {
		return nil
	}

	manager.isEnabled = true
	manager.stopSignal = make(chan struct{})

	queueSleepInterval, err := time.ParseDuration(agent.EdgeStackQueueSleepInterval)
	if err != nil {
		return err
	}

	go (func() {
		for {
			select {
			case <-manager.stopSignal:
				log.Println("[DEBUG] [edge,stack] [message: shutting down Edge stack manager]")
				return
			default:
				stack := manager.nextPendingStack()
				if stack == nil {
					timer1 := time.NewTimer(queueSleepInterval)
					<-timer1.C
					continue
				}

				ctx := context.TODO()

				manager.mu.Lock()
				stackName := fmt.Sprintf("edge_%s", stack.Name)
				stackFileLocation := fmt.Sprintf("%s/%s", stack.FileFolder, stack.FileName)
				manager.mu.Unlock()

				if stack.Action == actionDeploy || stack.Action == actionUpdate {
					manager.deployStack(ctx, stack, stackName, stackFileLocation)
				} else if stack.Action == actionDelete {
					manager.deleteStack(ctx, stack, stackName, stackFileLocation)
				}
			}
		}
	})()

	return nil
}

func (manager *StackManager) nextPendingStack() *edgeStack {
	manager.mu.Lock()
	defer manager.mu.Unlock()

	for _, stack := range manager.stacks {
		if stack.Status == statusPending {
			return stack
		}
	}
	return nil
}

func (manager *StackManager) deployStack(ctx context.Context, stack *edgeStack, stackName, stackFileLocation string) {
	manager.mu.Lock()
	defer manager.mu.Unlock()

	log.Printf("[DEBUG] [edge,stack] [stack_identifier: %d] [message: stack deployment]", stack.ID)
	stack.Status = statusDone
	stack.Action = actionIdle
	responseStatus := int(edgeStackStatusOk)
	errorMessage := ""

	err := manager.deployer.Deploy(ctx, stackName, []string{stackFileLocation}, false)
	if err != nil {
		log.Printf("[ERROR] [edge,stack] [message: stack deployment failed] [error: %s]", err)
		stack.Status = statusError
		responseStatus = int(edgeStackStatusError)
		errorMessage = err.Error()
	} else {
		log.Printf("[DEBUG] [edge,stack] [stack_identifier: %d] [stack_version: %d] [message: stack deployed]", stack.ID, stack.Version)
	}

	manager.stacks[stack.ID] = stack

	err = manager.portainerClient.SetEdgeStackStatus(int(stack.ID), responseStatus, errorMessage)
	if err != nil {
		log.Printf("[ERROR] [edge,stack] [message: unable to update Edge stack status] [error: %s]", err)
	}
}

func (manager *StackManager) deleteStack(ctx context.Context, stack *edgeStack, stackName, stackFileLocation string) {
	log.Printf("[DEBUG] [edge,stack] [stack_identifier: %d] [message: removing stack]", stack.ID)
	err := manager.deployer.Remove(ctx, stackName, []string{stackFileLocation})
	if err != nil {
		log.Printf("[ERROR] [edge,stack] [message: unable to remove stack] [error: %s]", err)
		return
	}

	err = filesystem.RemoveFile(stackFileLocation)
	if err != nil {
		log.Printf("[ERROR] [edge,stack] [message: unable to delete Edge stack file] [error: %s]", err)
		return
	}

	manager.mu.Lock()
	delete(manager.stacks, stack.ID)
	manager.mu.Unlock()
}

func (manager *StackManager) SetEngineStatus(engineStatus engineType) error {
	if engineStatus == manager.engineType {
		return nil
	}

	manager.engineType = engineStatus

	err := manager.Stop()
	if err != nil {
		return err
	}

	deployer, err := buildDeployerService(manager.assetsPath, engineStatus)
	if err != nil {
		return err
	}
	manager.deployer = deployer

	return nil
}

func buildDeployerService(assetsPath string, engineStatus engineType) (agent.Deployer, error) {
	switch engineStatus {
	case EngineTypeDockerStandalone:
		return exec.NewDockerComposeStackService(assetsPath)
	case EngineTypeDockerSwarm:
		return exec.NewDockerSwarmStackService(assetsPath)
	case EngineTypeKubernetes:
		return exec.NewKubernetesDeployer(assetsPath), nil
	}

	return nil, fmt.Errorf("engine status %d not supported", engineStatus)
}<|MERGE_RESOLUTION|>--- conflicted
+++ resolved
@@ -77,23 +77,12 @@
 }
 
 // NewStackManager returns a pointer to a new instance of StackManager
-<<<<<<< HEAD
-func NewStackManager(portainerURL, edgeID, assetsPath string, getEndpointIDFn func() string, insecurePoll bool) (*StackManager, error) {
-	cli := client.NewPortainerClient(portainerURL, edgeID, getEndpointIDFn, insecurePoll)
-
-	stackManager := &StackManager{
-		stacks:     map[edgeStackID]*edgeStack{},
-		stopSignal: nil,
-		httpClient: cli,
-		assetsPath: assetsPath,
-=======
 func NewStackManager(cli client.PortainerClient, assetsPath string) *StackManager {
 	return &StackManager{
 		stacks:          map[edgeStackID]*edgeStack{},
 		stopSignal:      nil,
 		portainerClient: cli,
 		assetsPath:      assetsPath,
->>>>>>> ff8f0a96
 	}
 }
 
