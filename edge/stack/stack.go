package stack

import (
	"context"
	"fmt"
	"log"
	"sync"
	"time"

	"github.com/portainer/agent"
	"github.com/portainer/agent/edge/client"
	"github.com/portainer/agent/exec"
	"github.com/portainer/agent/filesystem"
)

type edgeStackID int

type edgeStack struct {
	ID         edgeStackID
	Name       string
	Version    int
	FileFolder string
	FileName   string
	Status     edgeStackStatus
	Action     edgeStackAction
}

type edgeStackStatus int

const (
	_ edgeStackStatus = iota
	statusPending
	statusDone
	statusError
)

type edgeStackAction int

const (
	_ edgeStackAction = iota
	actionDeploy
	actionUpdate
	actionDelete
	actionIdle
)

type edgeStackStatusType int

const (
	_ edgeStackStatusType = iota
	edgeStackStatusOk
	edgeStackStatusError
	edgeStackStatusAcknowledged
)

type engineType int

const (
	// TODO: consider defining this in agent.go or re-use/enhance some of the existing constants
	// that are declared in agent.go
	_ engineType = iota
	EngineTypeDockerStandalone
	EngineTypeDockerSwarm
	EngineTypeKubernetes
)

// StackManager represents a service for managing Edge stacks
type StackManager struct {
	engineType engineType
	stacks     map[edgeStackID]*edgeStack
	stopSignal chan struct{}
	deployer   agent.Deployer
	isEnabled  bool
	httpClient *client.PortainerClient
	assetsPath string
	mu         sync.Mutex
}

// NewStackManager returns a pointer to a new instance of StackManager
<<<<<<< HEAD
func NewStackManager(cli *client.PortainerClient) *StackManager {
	return &StackManager{
=======
func NewStackManager(portainerURL, endpointID, edgeID, assetsPath string, insecurePoll bool) (*StackManager, error) {
	cli := client.NewPortainerClient(portainerURL, endpointID, edgeID, insecurePoll)

	stackManager := &StackManager{
>>>>>>> 2e23ed37
		stacks:     map[edgeStackID]*edgeStack{},
		stopSignal: nil,
		httpClient: cli,
		assetsPath: assetsPath,
	}
}

func (manager *StackManager) UpdateStacksStatus(stacks map[int]int) error {
	if !manager.isEnabled {
		return nil
	}

	manager.mu.Lock()
	defer manager.mu.Unlock()

	for stackID, version := range stacks {
		stack, ok := manager.stacks[edgeStackID(stackID)]
		if ok {
			if stack.Version == version {
				continue
			}
			log.Printf("[DEBUG] [edge,stack] [stack_identifier: %d] [message: marking stack for update]", stackID)

			stack.Action = actionUpdate
			stack.Version = version
			stack.Status = statusPending
		} else {
			log.Printf("[DEBUG] [edge,stack] [stack_identifier: %d] [message: marking stack for deployment]", stackID)

			stack = &edgeStack{
				Action:  actionDeploy,
				ID:      edgeStackID(stackID),
				Status:  statusPending,
				Version: version,
			}
		}

		stackConfig, err := manager.httpClient.GetEdgeStackConfig(int(stack.ID))
		if err != nil {
			return err
		}

		stack.Name = stackConfig.Name

		folder := fmt.Sprintf("%s/%d", agent.EdgeStackFilesPath, stackID)
		fileName := "docker-compose.yml"
		if manager.engineType == EngineTypeKubernetes {
			fileName = fmt.Sprintf("%s.yml", stack.Name)
		}

		err = filesystem.WriteFile(folder, fileName, []byte(stackConfig.FileContent), 0644)
		if err != nil {
			return err
		}

		stack.FileFolder = folder
		stack.FileName = fileName

		manager.stacks[stack.ID] = stack

		err = manager.httpClient.SetEdgeStackStatus(int(stack.ID), int(edgeStackStatusAcknowledged), "")
		if err != nil {
			return err
		}
	}

	for stackID, stack := range manager.stacks {
		if _, ok := stacks[int(stackID)]; !ok {
			log.Printf("[DEBUG] [edge,stack] [stack_identifier: %d] [message: marking stack for deletion]", stackID)
			stack.Action = actionDelete
			stack.Status = statusPending

			manager.stacks[stackID] = stack
		}
	}

	return nil
}

func (manager *StackManager) Stop() error {
	if manager.stopSignal != nil {
		close(manager.stopSignal)
		manager.stopSignal = nil
		manager.isEnabled = false
	}

	return nil
}

func (manager *StackManager) Start() error {
	if manager.stopSignal != nil {
		return nil
	}

	manager.isEnabled = true
	manager.stopSignal = make(chan struct{})

	queueSleepInterval, err := time.ParseDuration(agent.EdgeStackQueueSleepInterval)
	if err != nil {
		return err
	}

	go (func() {
		for {
			select {
			case <-manager.stopSignal:
				log.Println("[DEBUG] [edge,stack] [message: shutting down Edge stack manager]")
				return
			default:
				stack := manager.next()
				if stack == nil {
					timer1 := time.NewTimer(queueSleepInterval)
					<-timer1.C
					continue
				}

				ctx := context.TODO()

				manager.mu.Lock()
				stackName := fmt.Sprintf("edge_%s", stack.Name)
				stackFileLocation := fmt.Sprintf("%s/%s", stack.FileFolder, stack.FileName)
				manager.mu.Unlock()

				if stack.Action == actionDeploy || stack.Action == actionUpdate {
					manager.deployStack(ctx, stack, stackName, stackFileLocation)
				} else if stack.Action == actionDelete {
					manager.deleteStack(ctx, stack, stackName, stackFileLocation)
				}
			}
		}
	})()

	return nil
}

func (manager *StackManager) next() *edgeStack {
	manager.mu.Lock()
	defer manager.mu.Unlock()

	for _, stack := range manager.stacks {
		if stack.Status == statusPending {
			return stack
		}
	}
	return nil
}

func (manager *StackManager) SetEngineStatus(engineStatus engineType) error {
	if engineStatus == manager.engineType {
		return nil
	}

	manager.engineType = engineStatus

	err := manager.Stop()
	if err != nil {
		return err
	}

	deployer, err := buildDeployerService(manager.assetsPath, engineStatus)
	if err != nil {
		return err
	}
	manager.deployer = deployer

	return nil
}

func (manager *StackManager) deployStack(ctx context.Context, stack *edgeStack, stackName, stackFileLocation string) {
	manager.mu.Lock()
	defer manager.mu.Unlock()

	log.Printf("[DEBUG] [edge,stack] [stack_identifier: %d] [message: stack deployment]", stack.ID)
	stack.Status = statusDone
	stack.Action = actionIdle
	responseStatus := int(edgeStackStatusOk)
	errorMessage := ""

	err := manager.deployer.Deploy(ctx, stackName, []string{stackFileLocation}, false)
	if err != nil {
		log.Printf("[ERROR] [edge,stack] [message: stack deployment failed] [error: %s]", err)
		stack.Status = statusError
		responseStatus = int(edgeStackStatusError)
		errorMessage = err.Error()
	} else {
		log.Printf("[DEBUG] [edge,stack] [stack_identifier: %d] [stack_version: %d] [message: stack deployed]", stack.ID, stack.Version)
	}

	manager.stacks[stack.ID] = stack

	err = manager.httpClient.SetEdgeStackStatus(int(stack.ID), responseStatus, errorMessage)
	if err != nil {
		log.Printf("[ERROR] [edge,stack] [message: unable to update Edge stack status] [error: %s]", err)
	}
}

func (manager *StackManager) deleteStack(ctx context.Context, stack *edgeStack, stackName, stackFileLocation string) {
	log.Printf("[DEBUG] [edge,stack] [stack_identifier: %d] [message: removing stack]", stack.ID)
	err := manager.deployer.Remove(ctx, stackName, []string{stackFileLocation})
	if err != nil {
		log.Printf("[ERROR] [edge,stack] [message: unable to remove stack] [error: %s]", err)
		return
	}

	err = filesystem.RemoveFile(stackFileLocation)
	if err != nil {
		log.Printf("[ERROR] [edge,stack] [message: unable to delete Edge stack file] [error: %s]", err)
		return
	}

	manager.mu.Lock()
	delete(manager.stacks, stack.ID)
	manager.mu.Unlock()
}

func buildDeployerService(assetsPath string, engineStatus engineType) (agent.Deployer, error) {
	switch engineStatus {
	case EngineTypeDockerStandalone:
		return exec.NewDockerComposeStackService(assetsPath)
	case EngineTypeDockerSwarm:
		return exec.NewDockerSwarmStackService(assetsPath)
	case EngineTypeKubernetes:
		return exec.NewKubernetesDeployer(assetsPath), nil
	}

	return nil, fmt.Errorf("engine status %d not supported", engineStatus)
}<|MERGE_RESOLUTION|>--- conflicted
+++ resolved
@@ -77,15 +77,8 @@
 }
 
 // NewStackManager returns a pointer to a new instance of StackManager
-<<<<<<< HEAD
-func NewStackManager(cli *client.PortainerClient) *StackManager {
+func NewStackManager(cli *client.PortainerClient, assetsPath string) *StackManager {
 	return &StackManager{
-=======
-func NewStackManager(portainerURL, endpointID, edgeID, assetsPath string, insecurePoll bool) (*StackManager, error) {
-	cli := client.NewPortainerClient(portainerURL, endpointID, edgeID, insecurePoll)
-
-	stackManager := &StackManager{
->>>>>>> 2e23ed37
 		stacks:     map[edgeStackID]*edgeStack{},
 		stopSignal: nil,
 		httpClient: cli,
