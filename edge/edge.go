--- conflicted
+++ resolved
@@ -6,11 +6,7 @@
 	"errors"
 	"fmt"
 	"io/ioutil"
-<<<<<<< HEAD
-	"log"
 	"math/rand"
-=======
->>>>>>> 31607728
 	"net/http"
 	"sync"
 	"time"
