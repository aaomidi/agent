--- conflicted
+++ resolved
@@ -7,11 +7,8 @@
 	"fmt"
 	"io/ioutil"
 	"log"
-<<<<<<< HEAD
+	"net/http"
 	"sync"
-=======
-	"net/http"
->>>>>>> ff8f0a96
 	"time"
 
 	"github.com/portainer/agent"
@@ -79,30 +76,18 @@
 
 	log.Printf("[DEBUG] [edge] [api_addr: %s] [edge_id: %s] [poll_frequency: %s] [inactivity_timeout: %s] [insecure_poll: %t] [tunnel_capability: %t]", pollServiceConfig.APIServerAddr, pollServiceConfig.EdgeID, pollServiceConfig.PollFrequency, pollServiceConfig.InactivityTimeout, manager.agentOptions.EdgeInsecurePoll, manager.agentOptions.EdgeTunnel)
 
-<<<<<<< HEAD
-	stackManager, err := stack.NewStackManager(manager.key.PortainerInstanceURL, manager.agentOptions.EdgeID, manager.agentOptions.AssetsPath, manager.GetEndpointID, pollServiceConfig.InsecurePoll)
-	if err != nil {
-		return err
-=======
 	// When the header is not set to PlatformDocker Portainer assumes the platform to be kubernetes.
 	// However, Portainer should handle podman agents the same way as docker agents.
 	agentPlatform := manager.containerPlatform
 	if manager.containerPlatform == agent.PlatformPodman {
 		agentPlatform = agent.PlatformDocker
->>>>>>> ff8f0a96
-	}
-
-<<<<<<< HEAD
-	manager.logsManager = scheduler.NewLogsManager(manager.key.PortainerInstanceURL, manager.agentOptions.EdgeID, manager.GetEndpointID, pollServiceConfig.InsecurePoll)
-	manager.logsManager.Start()
-
-	pollService, err := newPollService(manager, manager.stackManager, manager.logsManager, pollServiceConfig)
-=======
+	}
+
 	manager.stackManager = stack.NewStackManager(
 		client.NewPortainerClient(
 			manager.key.PortainerInstanceURL,
-			manager.key.EndpointID,
 			manager.agentOptions.EdgeID,
+			manager.GetEndpointID,
 			agentPlatform,
 			buildHTTPClient(10, manager.agentOptions),
 		),
@@ -112,8 +97,8 @@
 	manager.logsManager = scheduler.NewLogsManager(
 		client.NewPortainerClient(
 			manager.key.PortainerInstanceURL,
-			manager.key.EndpointID,
 			manager.agentOptions.EdgeID,
+			manager.GetEndpointID,
 			agentPlatform,
 			buildHTTPClient(10, manager.agentOptions),
 		),
@@ -121,18 +106,18 @@
 	manager.logsManager.Start()
 
 	pollService, err := newPollService(
+		manager,
 		manager.stackManager,
 		manager.logsManager,
 		pollServiceConfig,
 		client.NewPortainerClient(
 			manager.key.PortainerInstanceURL,
-			manager.key.EndpointID,
 			manager.agentOptions.EdgeID,
+			manager.GetEndpointID,
 			agentPlatform,
 			buildHTTPClient(clientDefaultPollTimeout, manager.agentOptions),
 		),
 	)
->>>>>>> ff8f0a96
 	if err != nil {
 		return err
 	}
